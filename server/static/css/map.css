--- conflicted
+++ resolved
@@ -1,7 +1,3 @@
-<<<<<<< HEAD
-#mapid {
-  height: 1000px;
-=======
 #map_canvas {
   width: 100%;
   height: 1000px;
@@ -11,5 +7,4 @@
   #map_canvas {
     display: none;
   }
->>>>>>> f93eb2d3
 }