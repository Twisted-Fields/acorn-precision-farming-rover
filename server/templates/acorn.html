<!DOCTYPE html>
<html lang="en">
  <head>
    <meta charset="utf-8" />
    <meta
      name="viewport"
      content="width=device-width, initial-scale=1, shrink-to-fit=no"
    />
    <title>Acorn vehicle interface.</title>
    <link
      rel="stylesheet"
      href="{{ url_for('static', filename='css/bootstrap.min.css') }}"
    />
    <link
      rel="stylesheet"
      href="{{ url_for('static', filename='css/leaflet.css') }}"
    />
    <link
      rel="stylesheet"
      href="{{ url_for('static', filename='css/map.css') }}"
    />
  </head>

  <body>
<<<<<<< HEAD
    <br />
    <div class="container-fluid">
      <div class="row">
        <div id="robot_detail_mobile" class="col-lg"></div>
      </div>
    </div>

    <div id="full_map_view" class="container-fluid">
      <div class="row">
        <div class="col-sm">
          <h1>Acorn control</h1>
        </div>

        <div class="col-sm">
          <div class="input-group" id="dropdown-container">
            <button
              type="button"
              class="btn btn-info mr-1"
              id="btn-collapse1"
              data-toggle="collapse"
              data-target="#collapseExample"
            >
              Collapse Plots
            </button>
            <button
              type="button"
              class="btn btn-primary mr-1"
              id="btn-load-dense-points"
            >
              Load Dense Points
            </button>
            <button
              type="button"
              class="btn btn-primary mr-1"
              id="btn-start-polygon"
            >
              Start Polygon
            </button>
            <button
              type="button"
              class="btn btn-danger mr-1"
              id="btn-delete"
              data-toggle="modal"
              data-target="#deleteModal"
            >
              Delete Path
            </button>
            <button
              class="btn btn-secondary dropdown-toggle mr-1"
              type="button"
              id="dropdownMenuButton"
              data-toggle="dropdown"
              aria-haspopup="true"
              aria-expanded="false"
            >
              Select a path
            </button>
            <div
              class="dropdown-menu"
              aria-labelledby="dropdownMenuButton"
              id="dropdown-menu"
            ></div>
            <button type="button" class="btn btn-primary mr-1" id="save-as">
              Save as
            </button>
            <input
              type="text"
              class="form-control mr-1"
              placeholder="Path name"
              id="path-name"
              aria-label="Path name"
              aria-describedby="basic-addon2"
              autocomplete="off"
            />
            <button type="button" class="btn btn-primary mr-1" id="save-gps-as">
              Save GPS path as
            </button>
          </div>
          <!--input-group-->
        </div>

        <div class="col-sm">
          <div class="btn-group" role="group" aria-label="Start">
            <button type="button" class="btn btn-info" id="start-minus">
              &lt;
            </button>
            <button type="button" class="btn btn-secondary" disabled>
              Start
            </button>
            <button type="button" class="btn btn-info" id="start-plus">
              &gt;
            </button>
          </div>
          <div class="btn-group" role="group" aria-label="End">
            <button type="button" class="btn btn-info" id="end-minus">
              &lt;
            </button>
            <button type="button" class="btn btn-secondary" disabled>
              End
            </button>
            <button type="button" class="btn btn-info" id="end-plus">
              &gt;
            </button>
          </div>
          <div class="btn-group" role="group" aria-label="Remove">
            <button type="button" class="btn btn-info" id="remove-minus">
              &lt;
            </button>
            <button type="button" class="btn btn-secondary" disabled>
              Remove
            </button>
            <button type="button" class="btn btn-info" id="remove-plus">
              &gt;
            </button>
          </div>
          <button
            type="button"
            class="btn btn-danger"
            id="modify-displayed-path"
          >
            Modify Displayed Path
          </button>
        </div>
      </div>

      <div class="collapse" id="collapseExample">
        <div class="col-lg">
          <div id="plot_div_distance" style="width: 100%; height: 300px"></div>
          <div id="plot_div_angles" style="width: 100%; height: 300px"></div>
        </div>
        <div class="col-lg">
          <div
            id="plot_div_distance_rates"
            style="width: 100%; height: 500px"
          ></div>
          <div
            id="plot_div_angle_rates"
            style="width: 100%; height: 300px"
          ></div>
        </div>
      </div>

      <div class="row">
        <div class="col-lg">
          <div id="map_canvas" style="width: 100%; height: 1500px"></div>
        </div>
        <div id="robot_detail_desktop" class="col-lg-2"></div>
      </div>
    </div>
    <!--full_map_view-->

    <hr />

    <div class="modal" id="deleteModal" tabindex="-1" role="dialog">
      <div class="modal-dialog modal-dialog-centered" role="document">
        <div class="modal-content">
          <div class="modal-header">
            <h5 class="modal-title">Confirm delete path</h5>
            <button
              type="button"
              class="close"
              data-dismiss="modal"
              aria-label="Close"
            >
              <span aria-hidden="true">&times;</span>
            </button>
          </div>
          <div class="modal-body">
            <p>Are you sure you want to delete the selected path?</p>
          </div>
          <div class="modal-footer">
            <button
              type="button"
              class="btn btn-primary"
              onclick="deletePath();"
              data-dismiss="modal"
            >
              Permanently Delete
            </button>
            <button
              type="button"
              class="btn btn-secondary"
              data-dismiss="modal"
            >
              Cancel
            </button>
          </div>
        </div>
      </div>
    </div>
    <!--deleteModal-->

    <script src="{{ url_for('static', filename='js/lib/jquery-3.4.1.min.js') }}"></script>
    <script src="{{ url_for('static', filename='js/lib/bootstrap.bundle.min.js') }}"></script>
    <script src="{{ url_for('static', filename='js/lib/plotly-latest.min.js') }}"></script>
    <!-- Make sure you put this AFTER Leaflet's CSS -->
    <script src="{{ url_for('static', filename='js/lib/leaflet.js') }}"></script>
    <script src="{{ url_for('static', filename='js/lib/Leaflet.Editable.js') }}"></script>
    <script src="{{ url_for('static', filename='js/lib/leaflet.rotatedMarker.js') }}"></script>
    <script src="{{ url_for('static', filename='js/acorn_leaflet.js') }}"></script>
=======
    <div id="app">
      <br />
      <div class="container-fluid">
        {% include "control-panel.html" %}
        <plots
          v-bind:show-plots="showPlots"
          :class="{collapse: !showPlots}"
          inline-template
        >
          <div>
            <div class="col-lg">
              <div
                id="plot_div_distance"
                style="width: 100%; height: 300px"
              ></div>
              <div
                id="plot_div_angles"
                style="width: 100%; height: 300px"
              ></div>
            </div>
            <div class="col-lg">
              <div
                id="plot_div_distance_rates"
                style="width: 100%; height: 500px"
              ></div>
              <div
                id="plot_div_angle_rates"
                style="width: 100%; height: 300px"
              ></div>
            </div>
          </div>
        </plots>

        <div class="row">
          <div class="col-lg">
            <div id="map_canvas"></div>
          </div>
          <div id="robot_detail" class="col-lg-2">
            <div id="robots-view">
              <div class="card" style="width: 18rem">
                {% include "robot-cardview.html" %}
              </div>
            </div>
          </div>
        </div>
      </div>
    </div>
    <!--app-->

    <script src="{{ url_for('static', filename='js/lib/plotly-latest.min.js') }}"></script>
    <script src="{{ url_for('static', filename='js/lib/leaflet.js') }}"></script>
    <script src="{{ url_for('static', filename='js/lib/Leaflet.Editable.js') }}"></script>
    <script src="{{ url_for('static', filename='js/lib/leaflet.rotatedMarker.js') }}"></script>
    <script src="{{ url_for('static', filename='js/lib/bootstrap.bundle.min.js') }}"></script>
    <script src="{{ url_for('static', filename='js/lib/vue.js') }}"></script>
    <script src="{{ url_for('static', filename='js/store.js') }}"></script>
    <script src="{{ url_for('static', filename='js/actions.js') }}"></script>
    <script src="{{ url_for('static', filename='js/components.js') }}"></script>
    <script src="{{ url_for('static', filename='js/view.js') }}"></script>
>>>>>>> f93eb2d3
  </body>
</html><|MERGE_RESOLUTION|>--- conflicted
+++ resolved
@@ -22,208 +22,6 @@
   </head>
 
   <body>
-<<<<<<< HEAD
-    <br />
-    <div class="container-fluid">
-      <div class="row">
-        <div id="robot_detail_mobile" class="col-lg"></div>
-      </div>
-    </div>
-
-    <div id="full_map_view" class="container-fluid">
-      <div class="row">
-        <div class="col-sm">
-          <h1>Acorn control</h1>
-        </div>
-
-        <div class="col-sm">
-          <div class="input-group" id="dropdown-container">
-            <button
-              type="button"
-              class="btn btn-info mr-1"
-              id="btn-collapse1"
-              data-toggle="collapse"
-              data-target="#collapseExample"
-            >
-              Collapse Plots
-            </button>
-            <button
-              type="button"
-              class="btn btn-primary mr-1"
-              id="btn-load-dense-points"
-            >
-              Load Dense Points
-            </button>
-            <button
-              type="button"
-              class="btn btn-primary mr-1"
-              id="btn-start-polygon"
-            >
-              Start Polygon
-            </button>
-            <button
-              type="button"
-              class="btn btn-danger mr-1"
-              id="btn-delete"
-              data-toggle="modal"
-              data-target="#deleteModal"
-            >
-              Delete Path
-            </button>
-            <button
-              class="btn btn-secondary dropdown-toggle mr-1"
-              type="button"
-              id="dropdownMenuButton"
-              data-toggle="dropdown"
-              aria-haspopup="true"
-              aria-expanded="false"
-            >
-              Select a path
-            </button>
-            <div
-              class="dropdown-menu"
-              aria-labelledby="dropdownMenuButton"
-              id="dropdown-menu"
-            ></div>
-            <button type="button" class="btn btn-primary mr-1" id="save-as">
-              Save as
-            </button>
-            <input
-              type="text"
-              class="form-control mr-1"
-              placeholder="Path name"
-              id="path-name"
-              aria-label="Path name"
-              aria-describedby="basic-addon2"
-              autocomplete="off"
-            />
-            <button type="button" class="btn btn-primary mr-1" id="save-gps-as">
-              Save GPS path as
-            </button>
-          </div>
-          <!--input-group-->
-        </div>
-
-        <div class="col-sm">
-          <div class="btn-group" role="group" aria-label="Start">
-            <button type="button" class="btn btn-info" id="start-minus">
-              &lt;
-            </button>
-            <button type="button" class="btn btn-secondary" disabled>
-              Start
-            </button>
-            <button type="button" class="btn btn-info" id="start-plus">
-              &gt;
-            </button>
-          </div>
-          <div class="btn-group" role="group" aria-label="End">
-            <button type="button" class="btn btn-info" id="end-minus">
-              &lt;
-            </button>
-            <button type="button" class="btn btn-secondary" disabled>
-              End
-            </button>
-            <button type="button" class="btn btn-info" id="end-plus">
-              &gt;
-            </button>
-          </div>
-          <div class="btn-group" role="group" aria-label="Remove">
-            <button type="button" class="btn btn-info" id="remove-minus">
-              &lt;
-            </button>
-            <button type="button" class="btn btn-secondary" disabled>
-              Remove
-            </button>
-            <button type="button" class="btn btn-info" id="remove-plus">
-              &gt;
-            </button>
-          </div>
-          <button
-            type="button"
-            class="btn btn-danger"
-            id="modify-displayed-path"
-          >
-            Modify Displayed Path
-          </button>
-        </div>
-      </div>
-
-      <div class="collapse" id="collapseExample">
-        <div class="col-lg">
-          <div id="plot_div_distance" style="width: 100%; height: 300px"></div>
-          <div id="plot_div_angles" style="width: 100%; height: 300px"></div>
-        </div>
-        <div class="col-lg">
-          <div
-            id="plot_div_distance_rates"
-            style="width: 100%; height: 500px"
-          ></div>
-          <div
-            id="plot_div_angle_rates"
-            style="width: 100%; height: 300px"
-          ></div>
-        </div>
-      </div>
-
-      <div class="row">
-        <div class="col-lg">
-          <div id="map_canvas" style="width: 100%; height: 1500px"></div>
-        </div>
-        <div id="robot_detail_desktop" class="col-lg-2"></div>
-      </div>
-    </div>
-    <!--full_map_view-->
-
-    <hr />
-
-    <div class="modal" id="deleteModal" tabindex="-1" role="dialog">
-      <div class="modal-dialog modal-dialog-centered" role="document">
-        <div class="modal-content">
-          <div class="modal-header">
-            <h5 class="modal-title">Confirm delete path</h5>
-            <button
-              type="button"
-              class="close"
-              data-dismiss="modal"
-              aria-label="Close"
-            >
-              <span aria-hidden="true">&times;</span>
-            </button>
-          </div>
-          <div class="modal-body">
-            <p>Are you sure you want to delete the selected path?</p>
-          </div>
-          <div class="modal-footer">
-            <button
-              type="button"
-              class="btn btn-primary"
-              onclick="deletePath();"
-              data-dismiss="modal"
-            >
-              Permanently Delete
-            </button>
-            <button
-              type="button"
-              class="btn btn-secondary"
-              data-dismiss="modal"
-            >
-              Cancel
-            </button>
-          </div>
-        </div>
-      </div>
-    </div>
-    <!--deleteModal-->
-
-    <script src="{{ url_for('static', filename='js/lib/jquery-3.4.1.min.js') }}"></script>
-    <script src="{{ url_for('static', filename='js/lib/bootstrap.bundle.min.js') }}"></script>
-    <script src="{{ url_for('static', filename='js/lib/plotly-latest.min.js') }}"></script>
-    <!-- Make sure you put this AFTER Leaflet's CSS -->
-    <script src="{{ url_for('static', filename='js/lib/leaflet.js') }}"></script>
-    <script src="{{ url_for('static', filename='js/lib/Leaflet.Editable.js') }}"></script>
-    <script src="{{ url_for('static', filename='js/lib/leaflet.rotatedMarker.js') }}"></script>
-    <script src="{{ url_for('static', filename='js/acorn_leaflet.js') }}"></script>
-=======
     <div id="app">
       <br />
       <div class="container-fluid">
@@ -283,6 +81,5 @@
     <script src="{{ url_for('static', filename='js/actions.js') }}"></script>
     <script src="{{ url_for('static', filename='js/components.js') }}"></script>
     <script src="{{ url_for('static', filename='js/view.js') }}"></script>
->>>>>>> f93eb2d3
   </body>
 </html>